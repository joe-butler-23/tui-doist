--- conflicted
+++ resolved
@@ -151,18 +151,6 @@
     })
   );
 
-<<<<<<< HEAD
-  const tasksByProject = useMemo(() => {
-    const grouped = new Map<string, Task[]>();
-    for (const task of tasks) {
-      const existing = grouped.get(task.projectId);
-      if (existing) {
-        existing.push(task);
-      } else {
-        grouped.set(task.projectId, [task]);
-      }
-    }
-=======
   // Handle drag end
   const createProjectDragEndHandler = (projectId: string) => (event: DragEndEvent) => {
     const { active, over } = event;
@@ -219,7 +207,6 @@
       return updatedTasks;
     });
   };
->>>>>>> 4c25d971
 
     return grouped;
   }, [tasks]);
@@ -232,62 +219,6 @@
     return lookup;
   }, [tasks]);
 
-<<<<<<< HEAD
-  const handleDragEnd = useCallback(
-    (event: DragEndEvent) => {
-      const { active, over } = event;
-
-      if (!over || active.id === over.id) {
-        return;
-      }
-
-      const activeProjectId = taskProjectLookup.get(String(active.id));
-      const overProjectId = taskProjectLookup.get(String(over.id));
-
-      if (!activeProjectId || !overProjectId || activeProjectId !== overProjectId) {
-        return;
-      }
-
-      let nextSelectedIndex: number | null = null;
-
-      setTasks(prevTasks => {
-        const projectTaskList = prevTasks.filter(task => task.projectId === activeProjectId);
-        const oldIndex = projectTaskList.findIndex(task => task.id === active.id);
-        const newIndex = projectTaskList.findIndex(task => task.id === over.id);
-
-        if (oldIndex === -1 || newIndex === -1) {
-          return prevTasks;
-        }
-
-        const reorderedTasks = arrayMove(projectTaskList, oldIndex, newIndex);
-
-        if (selectedProject?.id === activeProjectId && selectedTask) {
-          const recalculatedIndex = reorderedTasks.findIndex(task => task.id === selectedTask.id);
-          if (recalculatedIndex !== -1) {
-            nextSelectedIndex = recalculatedIndex;
-          }
-        }
-
-        const reorderedQueue = [...reorderedTasks];
-        return prevTasks.map(task => {
-          if (task.projectId !== activeProjectId) {
-            return task;
-          }
-
-          const nextTask = reorderedQueue.shift();
-          return nextTask ?? task;
-        });
-      });
-
-      if (nextSelectedIndex !== null) {
-        setSelectedTaskIdx(nextSelectedIndex);
-      }
-    },
-    [selectedProject?.id, selectedTask, setTasks, setSelectedTaskIdx, taskProjectLookup]
-  );
-
-=======
->>>>>>> 4c25d971
   // Get filtered tasks for current project
   // Simple date hierarchy for demo (in real implementation, fetch from API)
   const currentYear = new Date().getFullYear();
@@ -431,21 +362,6 @@
         </div>
         <div className="flex-1 overflow-y-auto min-h-0">
           {/* Projects as top-level nodes */}
-<<<<<<< HEAD
-          <DndContext
-            sensors={sensors}
-            collisionDetection={closestCenter}
-            onDragEnd={handleDragEnd}
-          >
-            {projects.map((project, projectIdx) => {
-              const projectId = `project-${project.id}`;
-              const isProjectCollapsed = isCollapsed(projectId);
-              const projectTaskList = tasksByProject.get(project.id) || [];
-              const hasChildren = projectTaskList.length > 0;
-
-              return (
-                <div key={project.id} className="mb-1">
-=======
           {projects.map((project, projectIdx) => {
             const projectId = `project-${project.id}`;
             const isProjectCollapsed = isCollapsed(projectId);
@@ -454,7 +370,6 @@
 
             return (
               <div key={project.id} className="mb-1">
->>>>>>> 4c25d971
                 {/* Project Node - Pure outliner design */}
                 <div
                   className={`px-3 py-1.5 cursor-pointer flex items-center gap-2 relative group ${
@@ -488,32 +403,6 @@
 
                 {/* Tasks under project - Drag and Drop enabled */}
                 {!isProjectCollapsed && projectTaskList.length > 0 && (
-<<<<<<< HEAD
-                  <SortableContext
-                    items={projectTaskList.map(task => task.id)}
-                    strategy={verticalListSortingStrategy}
-                  >
-                    {projectTaskList.map((task) => {
-                      const taskId = `task-${task.id}`;
-                      const isTaskCollapsed = isCollapsed(taskId);
-                      const hasNotes = task.notes && task.notes.trim().length > 0;
-
-                      return (
-                        <DraggableTask
-                          key={task.id}
-                          task={task}
-                          isSelected={selectedProject?.id === project.id && task.id === selectedTask?.id}
-                          onSelect={() => handleTaskSelect(projectIdx, projectTaskList, task.id)}
-                          hasNotes={!!hasNotes}
-                          isCollapsed={isTaskCollapsed}
-                          onToggleCollapse={() => toggleNodeCollapse(taskId)}
-                          completed={task.completed}
-                          text={task.text}
-                        />
-                      );
-                    })}
-                  </SortableContext>
-=======
                   <DndContext
                     sensors={sensors}
                     collisionDetection={closestCenter}
@@ -544,7 +433,6 @@
                       })}
                     </SortableContext>
                   </DndContext>
->>>>>>> 4c25d971
                 )}
 
                 {/* Add task input for project - Clean simple design */}
