import React, { useState, useEffect, useRef, useCallback } from 'react';
import {
  DndContext,
  closestCenter,
  KeyboardSensor,
  PointerSensor,
  useSensor,
  useSensors,
  DragEndEvent,
} from '@dnd-kit/core';
import {
  arrayMove,
  SortableContext,
  sortableKeyboardCoordinates,
  verticalListSortingStrategy,
} from '@dnd-kit/sortable';
import {
  useSortable,
} from '@dnd-kit/sortable';
import { CSS } from '@dnd-kit/utilities';

type SyncDirection = 'TO_TODOIST' | 'FROM_TODOIST' | 'BIDIRECTIONAL';

interface Project {
  id: string;
  name: string;
  color: string;
  createdAt: string;
  updatedAt: string;
  todoistId?: string;
  syncStatus: string;
}

interface Task {
  id: string;
  text: string;
  completed: boolean;
  priority: number;
  notes: string;
  createdAt: string;
  updatedAt: string;
  dueDate?: string;
  projectId: string;
  todoistId?: string;
  syncStatus: string;
  metadata?: any;
  parentId?: string;
  children?: Task[];
  assignedDays?: Array<{
    id: string;
    day: {
      id: string;
      date: string;
      week: {
        id: string;
        weekNumber: number;
        year: {
          id: string;
          year: number;
        };
      };
    };
  }>;
}

interface Year {
  id: string;
  year: number;
  weeks: Week[];
}

interface Week {
  id: string;
  weekNumber: number;
  startDate: string;
  endDate: string;
  year: Year;
  days: Day[];
}

interface Day {
  id: string;
  date: string;
  week: Week;
  tasks: Array<{
    id: string;
    task: Task;
  }>;
}

// OutlinerView Component
const OutlinerView: React.FC<{
  projects: Project[];
  tasks: Task[];
  setTasks: (tasks: Task[]) => void;
  selectedProject: Project | undefined;
  selectedProjectIdx: number;
  selectedTaskIdx: number;
  setSelectedProjectIdx: (idx: number) => void;
  setSelectedTaskIdx: (idx: number) => void;
  activePane: string;
  setActivePane: (pane: string) => void;
  contextExpanded: boolean;
  selectedTask: Task | undefined;
  editingContext: boolean;
  contextText: string;
  setContextText: (text: string) => void;
  handleSaveContext: () => void;
  contextRef: React.RefObject<HTMLTextAreaElement>;
  getPriorityLabel: (priority: number) => string;
  getPriorityColor: (priority: number) => string;
  inputMode: boolean;
  inputValue: string;
  setInputValue: (value: string) => void;
  inputRef: React.RefObject<HTMLInputElement>;
  formatText: (text: string) => JSX.Element[] | null;
}> = ({
  projects,
  tasks,
  setTasks,
  selectedProject,
  selectedProjectIdx,
  selectedTaskIdx,
  setSelectedProjectIdx,
  setSelectedTaskIdx,
  activePane,
  setActivePane,
  contextExpanded,
  selectedTask,
  editingContext,
  contextText,
  setContextText,
  handleSaveContext,
  contextRef,
  getPriorityLabel,
  getPriorityColor,
  inputMode,
  inputValue,
  setInputValue,
  inputRef,
  formatText,
}) => {
  // State for collapsible nodes
  const [collapsedNodes, setCollapsedNodes] = useState<Set<string>>(new Set());

  // Drag and drop sensors
  const sensors = useSensors(
    useSensor(PointerSensor),
    useSensor(KeyboardSensor, {
      coordinateGetter: sortableKeyboardCoordinates,
    })
  );

  // Handle drag end
  const createProjectDragEndHandler = (projectId: string) => (event: DragEndEvent) => {
    const { active, over } = event;

<<<<<<< HEAD
    if (!over || active.id === over.id) {
      return;
=======
    if (over && active.id !== over.id) {
      const oldIndex = filteredTasks.findIndex((task) => task.id === active.id);
      const newIndex = filteredTasks.findIndex((task) => task.id === over.id);

      if (oldIndex !== -1 && newIndex !== -1) {
        // Update local state immediately for smooth UX
        const reorderedTasks = arrayMove(filteredTasks, oldIndex, newIndex);
        const reorderedTaskMap = new Map(reorderedTasks.map(task => [task.id, task]));

        // Update the global tasks array
        const newTasks = tasks.map((task) => {
          if (task.projectId !== selectedProject?.id) {
            return task;
          }

          return reorderedTaskMap.get(task.id) ?? task;
        });
        setTasks(newTasks);
      }
>>>>>>> dca7924d
    }

    setTasks(prevTasks => {
      const projectTaskList = prevTasks.filter(task => task.projectId === projectId);
      const oldIndex = projectTaskList.findIndex(task => task.id === active.id);
      const newIndex = projectTaskList.findIndex(task => task.id === over.id);

      if (oldIndex === -1 || newIndex === -1) {
        return prevTasks;
      }

      const reorderedTasks = arrayMove(projectTaskList, oldIndex, newIndex);

      if (selectedProject?.id === projectId && selectedTask) {
        const newSelectedIndex = reorderedTasks.findIndex(task => task.id === selectedTask.id);
        if (newSelectedIndex !== -1) {
          setSelectedTaskIdx(newSelectedIndex);
        }
      }

      const updatedTasks: Task[] = [];
      let reorderedIndex = 0;
      for (const task of prevTasks) {
        if (task.projectId === projectId) {
          updatedTasks.push(reorderedTasks[reorderedIndex++]);
        } else {
          updatedTasks.push(task);
        }
      }

      return updatedTasks;
    });
  };

  // Group tasks by project for outliner view
  const projectTasks = tasks.reduce((acc, task) => {
    if (!acc[task.projectId]) {
      acc[task.projectId] = [];
    }
    acc[task.projectId].push(task);
    return acc;
  }, {} as Record<string, Task[]>);

  // Get filtered tasks for current project
  // Simple date hierarchy for demo (in real implementation, fetch from API)
  const currentYear = new Date().getFullYear();
  const currentWeek = Math.ceil((new Date().getDate() - new Date(currentYear, 0, 1).getDate() + 1) / 7);

  // Toggle node collapse state
  const toggleNodeCollapse = useCallback((nodeId: string) => {
    setCollapsedNodes(prev => {
      const newCollapsed = new Set(prev);
      if (newCollapsed.has(nodeId)) {
        newCollapsed.delete(nodeId);
      } else {
        newCollapsed.add(nodeId);
      }
      return newCollapsed;
    });
  }, []);

  const handleProjectSelect = (projectIdx: number, projectTaskList: Task[]) => {
    setSelectedProjectIdx(projectIdx);

    if (projectIdx !== selectedProjectIdx) {
      setSelectedTaskIdx(0);
    } else if (projectTaskList.length > 0 && selectedTaskIdx >= projectTaskList.length) {
      setSelectedTaskIdx(projectTaskList.length - 1);
    } else if (projectTaskList.length === 0) {
      setSelectedTaskIdx(0);
    }

    setActivePane('tasks');
  };

  const handleTaskSelect = (projectIdx: number, projectTaskList: Task[], taskId: string) => {
    if (projectIdx !== selectedProjectIdx) {
      setSelectedProjectIdx(projectIdx);
    }

    const taskIndex = projectTaskList.findIndex(task => task.id === taskId);
    if (taskIndex !== -1) {
      setSelectedTaskIdx(taskIndex);
      setActivePane('tasks');
    }
  };

  // Check if node is collapsed
  const isCollapsed = useCallback((nodeId: string) => collapsedNodes.has(nodeId), [collapsedNodes]);

  // Draggable Task Component
  const DraggableTask: React.FC<{
    task: Task;
    isSelected: boolean;
    onSelect: () => void;
    hasNotes: boolean;
    isCollapsed: boolean;
    onToggleCollapse: () => void;
    completed: boolean;
    text: string;
  }> = ({ task, isSelected, onSelect, hasNotes, isCollapsed, onToggleCollapse, completed, text }) => {
    const {
      attributes,
      listeners,
      setNodeRef,
      transform,
      transition,
      isDragging,
    } = useSortable({ id: task.id });

    const style = {
      transform: CSS.Transform.toString(transform),
      transition,
      opacity: isDragging ? 0.5 : 1,
    };

    return (
      <div ref={setNodeRef} style={style} {...attributes} className="ml-4 mb-1">
        {/* Task Node - Draggable */}
        <div
          className={`px-3 py-1 cursor-pointer flex items-center gap-2 relative group ${
            isSelected ? 'bg-slate-700 text-white' : 'hover:bg-slate-800/30'
          }`}
          onClick={onSelect}
          style={{ position: 'relative' }}
        >
          {/* Invisible drag handle - covers the entire node */}
          <div
            {...attributes}
            {...listeners}
            className="absolute inset-0 cursor-grab active:cursor-grabbing"
            style={{ zIndex: 1 }}
          />

          {/* Simple bullet - Tana style */}
          <span className="text-gray-400 text-sm">•</span>

          {/* Completion status - no colors, consistent sizing */}
          <span className={`text-sm ${completed ? 'text-green-500' : 'text-gray-400'}`}>
            {completed ? '✓' : '○'}
          </span>

          {/* Task text - no colors, consistent sizing, no priority display */}
          <span className={`flex-1 text-sm ${completed ? 'line-through text-gray-500' : ''}`}>
            {text}
          </span>

          {/* Expand/collapse chevron - only visible on hover */}
          {hasNotes && (
            <button
              onClick={(e) => {
                e.preventDefault();
                e.stopPropagation();
                onToggleCollapse();
              }}
              onMouseDown={(e) => {
                e.stopPropagation();
              }}
              className="opacity-0 group-hover:opacity-100 text-gray-400 hover:text-gray-300 text-xs z-10 relative"
            >
              {isCollapsed ? '▶' : '▼'}
            </button>
          )}
        </div>

        {/* Nested notes as pure indented bullets */}
        {!isCollapsed && task.notes && (
          <div className="ml-6">
            <div className="px-3 py-0.5 text-sm text-gray-400">
              • {task.notes}
            </div>
          </div>
        )}
      </div>
    );
  };

  return (
    <div className="flex-1 flex flex-col h-full">
      {/* Outliner Content */}
      <div className={`${contextExpanded ? 'hidden' : 'flex-1'} flex flex-col h-full`}>
        <div className="bg-slate-800 px-3 py-1.5 border-b border-slate-700 flex-shrink-0">
          <span className="text-xs uppercase tracking-wide text-gray-400">Outliner</span>
        </div>
        <div className="flex-1 overflow-y-auto min-h-0">
          {/* Projects as top-level nodes */}
          {projects.map((project, projectIdx) => {
            const projectId = `project-${project.id}`;
            const isProjectCollapsed = isCollapsed(projectId);
            const projectTaskList = projectTasks[project.id] || [];
            const hasChildren = projectTaskList.length > 0;

            return (
              <div key={project.id} className="mb-1">
                {/* Project Node - Pure outliner design */}
                <div
                  className={`px-3 py-1.5 cursor-pointer flex items-center gap-2 relative group ${
                    projectIdx === selectedProjectIdx ? 'bg-indigo-600 text-white' : 'hover:bg-slate-800/50'
                  }`}
                  onClick={() => handleProjectSelect(projectIdx, projectTaskList)}
                >
                  {/* Simple bullet - Tana style */}
                  <span className="text-gray-400 text-sm">•</span>

                  {/* Project name - no color, consistent sizing */}
                  <span className="flex-1 text-sm">{project.name}</span>

                  {/* Expand/collapse chevron - only visible on hover */}
                  {hasChildren && (
                    <button
                      onClick={(e) => {
                        e.preventDefault();
                        e.stopPropagation();
                        toggleNodeCollapse(projectId);
                      }}
                      onMouseDown={(e) => {
                        e.stopPropagation();
                      }}
                      className="opacity-0 group-hover:opacity-100 text-gray-400 hover:text-gray-300 text-xs z-10 relative"
                    >
                      {isProjectCollapsed ? '▶' : '▼'}
                    </button>
                  )}
                </div>

                {/* Tasks under project - Drag and Drop enabled */}
                {!isProjectCollapsed && projectTaskList.length > 0 && (
                  <DndContext
                    sensors={sensors}
                    collisionDetection={closestCenter}
                    onDragEnd={createProjectDragEndHandler(project.id)}
                  >
                    <SortableContext
                      items={projectTaskList.map(task => task.id)}
                      strategy={verticalListSortingStrategy}
                    >
                      {projectTaskList.map((task) => {
                        const taskId = `task-${task.id}`;
                        const isTaskCollapsed = isCollapsed(taskId);
                        const hasNotes = task.notes && task.notes.trim().length > 0;

                        return (
                          <DraggableTask
                            key={task.id}
                            task={task}
                            isSelected={selectedProject?.id === project.id && task.id === selectedTask?.id}
                            onSelect={() => handleTaskSelect(projectIdx, projectTaskList, task.id)}
                            hasNotes={!!hasNotes}
                            isCollapsed={isTaskCollapsed}
                            onToggleCollapse={() => toggleNodeCollapse(taskId)}
                            completed={task.completed}
                            text={task.text}
                          />
                        );
                      })}
                    </SortableContext>
                  </DndContext>
                )}

                {/* Add task input for project - Clean simple design */}
                {inputMode && activePane === 'tasks' && project.id === selectedProject?.id && (
                  <div className="ml-4 mb-1">
                    <div className="px-3 py-1 bg-slate-800">
                      <input
                        ref={inputRef}
                        type="text"
                        value={inputValue}
                        onChange={(e) => setInputValue(e.target.value)}
                        className="w-full bg-slate-900 text-white px-2 py-1 outline-none border border-slate-600 text-sm"
                        placeholder="New task..."
                      />
                    </div>
                  </div>
                )}
              </div>
            );
          })}

          {/* Date Hierarchy Section - Clean simple design */}
          <div className="mb-1">
            <div className="px-3 py-1.5 bg-slate-700">
              <span className="text-sm font-medium text-gray-300">📅 Date Structure</span>
            </div>

            {/* Year - Clean simple design */}
            <div className="ml-4">
              <div className="px-3 py-1 flex items-center gap-2">
                <span className="text-gray-400 text-sm">•</span>
                <span className="font-medium">{currentYear}</span>
              </div>

              {/* Week - Clean simple design */}
              <div className="ml-4">
                <div className="px-3 py-0.5 flex items-center gap-2">
                  <span className="text-gray-400 text-xs">•</span>
                  <span>Week {currentWeek}</span>
                </div>

                {/* Days - Clean simple design */}
                <div className="ml-4">
                  <div className="px-3 py-0.5 text-xs text-gray-500">
                    • Days with tasks would appear here...
                  </div>
                </div>
              </div>
            </div>
          </div>

          {projects.length === 0 && (
            <div className="px-3 py-8 text-center text-gray-600 text-xs">
              No projects. Create a project to get started.
            </div>
          )}
        </div>
      </div>

      {/* Context pane for outliner - Always editing mode */}
      <div className={`${contextExpanded ? 'flex-1' : 'h-40'} flex flex-col border-t border-slate-700`}>
        <div className="bg-slate-800 px-3 py-1.5 border-b border-slate-700 flex-shrink-0">
          <span className="text-xs uppercase tracking-wide text-gray-400">Notes</span>
        </div>
        <div className={`flex-1 px-3 py-2 ${activePane === 'context' ? 'bg-slate-800' : 'bg-slate-900'}`}>
          {selectedTask ? (
            <div className="h-full flex flex-col">
              {/* Task header - always visible */}
              <div className="mb-3 pb-2 border-b border-slate-700">
                <div className="text-xs text-gray-500 mb-1">Task:</div>
                <div className="text-sm text-gray-300">{selectedTask.text}</div>
              </div>

              {/* Single editing interface - no read-only mode */}
              <div className="flex-1 flex flex-col">
                <div className="text-xs text-gray-500 mb-2">
                  Notes (ESC to exit and save, Ctrl+Enter to save):
                </div>
                <div className="flex-1 relative bg-slate-900 border border-slate-600">
                  <textarea
                    ref={contextRef}
                    value={contextText}
                    onChange={(e) => setContextText(e.target.value)}
                    className="w-full h-full bg-transparent text-gray-300 px-2 py-1 outline-none resize-none text-sm relative z-10"
                    placeholder="Add notes about this task...&#10;&#10;Formatting:&#10;**bold** for bold text&#10;*italics* for italic text&#10;# Header for larger header&#10;- bullet points&#10;  - nested bullets"
                    autoFocus
                  />
                  {/* Live WYSIWYG preview */}
                  <div className="absolute inset-0 w-full h-full text-gray-300 px-2 py-1 text-sm overflow-y-auto pointer-events-none whitespace-pre-wrap break-words">
                    {contextText.trim() ? (
                      <div className="opacity-50">
                        {formatText(contextText)}
                      </div>
                    ) : (
                      <div className="opacity-30 italic">
                        Add notes about this task...
                      </div>
                    )}
                  </div>
                </div>
              </div>
            </div>
          ) : (
            <div className="text-gray-600 text-sm">
              Select a task to edit notes
            </div>
          )}
        </div>
      </div>
    </div>
  );
};

const TUITaskManager = () => {
  const [projects, setProjects] = useState<Project[]>([]);
  const [tasks, setTasks] = useState<Task[]>([]);
  const [loading, setLoading] = useState(true);

  const [activePane, setActivePane] = useState('projects');
  const [selectedProjectIdx, setSelectedProjectIdx] = useState(0);
  const [selectedTaskIdx, setSelectedTaskIdx] = useState(0);
  const [inputMode, setInputMode] = useState(false);
  const [inputValue, setInputValue] = useState('');
  const [contextExpanded, setContextExpanded] = useState(false);
  const [editingContext, setEditingContext] = useState(false);
  const [contextText, setContextText] = useState('');
  const [bookmarksOpen, setBookmarksOpen] = useState(false);
  const [selectedBookmarkIdx, setSelectedBookmarkIdx] = useState(0);
  const [isActive, setIsActive] = useState(true);
  const [isFocused, setIsFocused] = useState(false);
  const [todoistModalOpen, setTodoistModalOpen] = useState(false);
  const [todoistToken, setTodoistToken] = useState('');
  const [isSyncing, setIsSyncing] = useState(false);
  const [syncResult, setSyncResult] = useState<any>(null);
  const [syncDirection, setSyncDirection] = useState<SyncDirection>('FROM_TODOIST');
  const [realTimeSync, setRealTimeSync] = useState(false);
  const [wsConnected, setWsConnected] = useState(false);
  const [viewMode, setViewMode] = useState<'classic' | 'outliner'>('classic');
  const [fontMode, setFontMode] = useState<'proportional' | 'monospace'>('monospace');
  const [deleteConfirmation, setDeleteConfirmation] = useState<{
    open: boolean;
    type: 'task' | 'project';
    item: Task | Project | null;
  }>({ open: false, type: 'task', item: null });
  const inputRef = useRef<HTMLInputElement>(null);
  const contextRef = useRef<HTMLTextAreaElement>(null);
  const containerRef = useRef<HTMLDivElement>(null);
  const wsRef = useRef<WebSocket | null>(null);

  // Fetch data from backend
  const fetchProjects = async () => {
    try {
      const response = await fetch('http://localhost:3001/api/projects');
      if (response.ok) {
        const data = await response.json();
        setProjects(data);
      }
    } catch (error) {
      console.error('Failed to fetch projects:', error);
    }
  };

  const fetchTasks = async () => {
    try {
      const response = await fetch('http://localhost:3001/api/tasks');
      if (response.ok) {
        const data = await response.json();
        setTasks(data);
      }
    } catch (error) {
      console.error('Failed to fetch tasks:', error);
    }
  };

  // Load data on component mount
  useEffect(() => {
    const loadData = async () => {
      setLoading(true);
      await Promise.all([fetchProjects(), fetchTasks()]);
      setLoading(false);
    };
    loadData();
  }, []);

  // WebSocket connection for real-time sync
  useEffect(() => {
    if (realTimeSync) {
      const protocol = window.location.protocol === 'https:' ? 'wss:' : 'ws:';
      const wsUrl = `${protocol}//${window.location.hostname}:3001`;

      console.log('Connecting to real-time sync WebSocket...');
      const ws = new WebSocket(wsUrl);
      wsRef.current = ws;

      ws.onopen = () => {
        console.log('Connected to real-time sync WebSocket');
        setWsConnected(true);
        // Send start auto-sync message
        ws.send(JSON.stringify({ type: 'START_AUTO_SYNC' }));
      };

      ws.onmessage = (event) => {
        try {
          const data = JSON.parse(event.data);
          handleRealTimeMessage(data);
        } catch (error) {
          console.error('WebSocket message parse error:', error);
        }
      };

      ws.onclose = () => {
        console.log('Disconnected from real-time sync WebSocket');
        setWsConnected(false);
      };

      ws.onerror = (error) => {
        console.error('WebSocket error:', error);
        setWsConnected(false);
      };

      return () => {
        if (ws.readyState === WebSocket.OPEN) {
          ws.send(JSON.stringify({ type: 'STOP_AUTO_SYNC' }));
        }
        ws.close();
      };
    }
  }, [realTimeSync]);

  const handleRealTimeMessage = (data: any) => {
    switch (data.type) {
      case 'AUTO_SYNC_COMPLETED':
        console.log('Auto-sync completed:', data.summary);
        // Refresh data
        Promise.all([fetchProjects(), fetchTasks()]);
        setSyncResult({
          success: true,
          summary: data.summary,
          timestamp: data.timestamp
        });
        break;

      case 'AUTO_SYNC_ERROR':
        console.error('Auto-sync error:', data.error);
        setSyncResult({
          success: false,
          error: data.error,
          timestamp: data.timestamp
        });
        break;

      case 'connected':
        console.log('WebSocket connected:', data.message);
        break;

      default:
        console.log('Unknown WebSocket message:', data);
    }
  };

  const selectedProject = projects[selectedProjectIdx];
  const filteredTasks = tasks.filter(t => t.projectId === selectedProject?.id);
  const selectedTask = filteredTasks[selectedTaskIdx];

  const handleSaveContext = async (): Promise<void> => {
    if (selectedTask) {
      try {
        // Update the task in the backend database
        const response = await fetch(`http://localhost:3001/api/tasks/${selectedTask.id}`, {
          method: 'PUT',
          headers: {
            'Content-Type': 'application/json',
          },
          body: JSON.stringify({
            notes: contextText,
            syncStatus: 'PENDING_UPLOAD' // Mark for upload to Todoist
          }),
        });

        if (response.ok) {
          // Update local state after successful backend update
          setTasks(tasks.map(t =>
            t.id === selectedTask.id ? { ...t, notes: contextText } : t
          ));
        }
      } catch (error) {
        console.error('Failed to save notes to backend:', error);
        // Still update local state even if backend fails
        setTasks(tasks.map(t =>
          t.id === selectedTask.id ? { ...t, notes: contextText } : t
        ));
      }
    }
    setEditingContext(false);
    setContextText('');
  };

  const extractUrls = (text: string) => {
    if (!text) return [];
    const urlRegex = /(https?:\/\/[^\s]+)/g;
    return text.match(urlRegex) || [];
  };

  const currentBookmarks = selectedTask ? extractUrls(selectedTask.notes) : [];

  // Simple text formatter for WYSIWYG display
  const formatText = (text: string) => {
    if (!text) return null;

    // Split by newlines to handle block-level formatting
    const lines = text.split('\n');
    return lines.map((line, index) => {
      // Handle headers (# Header)
      if (line.startsWith('# ')) {
        return (
          <div key={index} className="text-base font-semibold text-gray-200 mb-1">
            {line.substring(2)}
          </div>
        );
      }

      // Handle bullet points (- item or * item)
      if (line.startsWith('- ') || line.startsWith('* ')) {
        return (
          <div key={index} className="flex items-start gap-2 mb-1">
            <span className="text-gray-400 text-sm mt-0.5">•</span>
            <span className="flex-1">{formatInlineText(line.substring(2))}</span>
          </div>
        );
      }

      // Handle nested bullet points (indented with spaces)
      if (line.startsWith('  - ') || line.startsWith('  * ')) {
        return (
          <div key={index} className="flex items-start gap-2 mb-1 ml-4">
            <span className="text-gray-500 text-xs mt-0.5">◦</span>
            <span className="flex-1 text-sm">{formatInlineText(line.substring(4))}</span>
          </div>
        );
      }

      // Regular text
      return (
        <div key={index} className="mb-1">
          {formatInlineText(line)}
        </div>
      );
    });
  };

  // Format inline text (**bold**, *italics*)
  const escapeHtml = (unsafeText: string) =>
    unsafeText
      .replace(/&/g, '&amp;')
      .replace(/</g, '&lt;')
      .replace(/>/g, '&gt;')
      .replace(/"/g, '&quot;')
      .replace(/'/g, '&#39;');

  const formatInlineText = (text: string) => {
    if (!text) return text;

    let safeText = escapeHtml(text);

    // Handle **bold**
    safeText = safeText.replace(/\*\*(.*?)\*\*/g, '<strong class="font-semibold text-gray-200">$1</strong>');

    // Handle *italics*
    safeText = safeText.replace(/\*(.*?)\*/g, '<em class="italic text-gray-300">$1</em>');

    // Handle URLs
    safeText = safeText.replace(/(https?:\/\/[^\s]+)/g, '<a href="$1" class="text-blue-400 hover:text-blue-300 underline" target="_blank" rel="noopener noreferrer">$1</a>');

    return <span dangerouslySetInnerHTML={{ __html: safeText }} />;
  };


  useEffect(() => {
    if (selectedBookmarkIdx >= currentBookmarks.length) {
      setSelectedBookmarkIdx(Math.max(0, currentBookmarks.length - 1));
    }
  }, [currentBookmarks.length, selectedBookmarkIdx]);

  useEffect(() => {
    if (inputMode && inputRef.current) {
      inputRef.current.focus();
    }
    if (editingContext && contextRef.current) {
      contextRef.current.focus();
      // Set cursor to end of text
      const textarea = contextRef.current;
      textarea.setSelectionRange(textarea.value.length, textarea.value.length);
    }
  }, [inputMode, editingContext]);

  // Focus the Todoist token input when modal opens
  useEffect(() => {
    if (todoistModalOpen) {
      // Small delay to ensure modal is rendered
      const timer = setTimeout(() => {
        const tokenInput = document.querySelector('input[type="password"]') as HTMLInputElement;
        if (tokenInput) {
          tokenInput.focus();
        }
      }, 100);
      return () => clearTimeout(timer);
    }
  }, [todoistModalOpen]);

  const handleKeyDown = useCallback(async (e: React.KeyboardEvent) => {
    // Don't handle if we're typing in an input or textarea
    if (e.target instanceof HTMLInputElement || e.target instanceof HTMLTextAreaElement) {
      return;
    }

    // Don't handle keyboard shortcuts when Todoist modal is open
    if (todoistModalOpen) {
      return;
    }

    // Handle Enter key for confirmation dialog
    if (deleteConfirmation.open && e.key === 'Enter') {
      e.preventDefault();
      if (deleteConfirmation.type === 'task' && deleteConfirmation.item) {
        handleDeleteTask(deleteConfirmation.item as Task);
      } else if (deleteConfirmation.type === 'project' && deleteConfirmation.item) {
        handleDeleteProject(deleteConfirmation.item as Project);
      }
      setDeleteConfirmation({ open: false, type: 'task', item: null });
      return;
    }

    console.log('Key pressed:', e.key, 'Active pane:', activePane); // Debug log

    if (inputMode) {
      if (e.key === 'Escape') {
        e.preventDefault();
        setInputMode(false);
        setInputValue('');
        if (contextExpanded) {
          setContextExpanded(false);
        }
      } else if (e.key === 'Enter' && inputValue.trim()) {
        e.preventDefault();
        if (activePane === 'projects') {
          try {
            const response = await fetch('http://localhost:3001/api/projects', {
              method: 'POST',
              headers: {
                'Content-Type': 'application/json',
              },
              body: JSON.stringify({
                name: inputValue,
                color: ['blue', 'red', 'green', 'yellow', 'purple'][Math.floor(Math.random() * 5)],
                syncStatus: 'PENDING_UPLOAD'
              }),
            });

            if (response.ok) {
              const newProject = await response.json();
              setProjects([...projects, newProject]);
            }
          } catch (error) {
            console.error('Failed to create project:', error);
          }
        } else if (activePane === 'tasks') {
          try {
            const response = await fetch('http://localhost:3001/api/tasks', {
              method: 'POST',
              headers: {
                'Content-Type': 'application/json',
              },
              body: JSON.stringify({
                text: inputValue,
                projectId: selectedProject.id,
                completed: false,
                priority: 2,
                notes: '',
                syncStatus: 'PENDING_UPLOAD'
              }),
            });

            if (response.ok) {
              const newTask = await response.json();
              setTasks([...tasks, newTask]);
            }
          } catch (error) {
            console.error('Failed to create task:', error);
          }
        }
        setInputValue('');
        setInputMode(false);
      }
      return;
    }

    if (editingContext) {
      if (e.key === 'Escape') {
        e.preventDefault();
        // Save and exit immediately - no async issues
        if (selectedTask && contextText !== selectedTask.notes) {
          // Update local state immediately for responsive UX
          setTasks(tasks.map(t =>
            t.id === selectedTask.id ? { ...t, notes: contextText } : t
          ));
        }
        setEditingContext(false);
        setContextExpanded(false);
        setActivePane('tasks');
        setContextText('');
      } else if (e.key === 'Tab') {
        e.preventDefault();
        // Insert tab for indentation instead of deleting
        const textarea = contextRef.current;
        if (textarea) {
          const start = textarea.selectionStart;
          const end = textarea.selectionEnd;
          const newText = contextText.substring(0, start) + '  ' + contextText.substring(end);
          setContextText(newText);
          // Set cursor position after inserted spaces
          setTimeout(() => {
            textarea.selectionStart = textarea.selectionEnd = start + 2;
          }, 0);
        }
      } else if (e.ctrlKey && e.key === 'Enter') {
        e.preventDefault();
        // Save and exit
        if (selectedTask && contextText !== selectedTask.notes) {
          setTasks(tasks.map(t =>
            t.id === selectedTask.id ? { ...t, notes: contextText } : t
          ));
        }
        setEditingContext(false);
        setContextExpanded(false);
        setActivePane('tasks');
        setContextText('');
      }
      // Allow normal typing but prevent other navigation
      return;
    }

    if (bookmarksOpen) {
      if (e.key === 'Escape') {
        e.preventDefault();
        setBookmarksOpen(false);
        setSelectedBookmarkIdx(0);
      } else if (e.key === 'j') {
        e.preventDefault();
        setSelectedBookmarkIdx(Math.min(currentBookmarks.length - 1, selectedBookmarkIdx + 1));
      } else if (e.key === 'k') {
        e.preventDefault();
        setSelectedBookmarkIdx(Math.max(0, selectedBookmarkIdx - 1));
      } else if (e.key === 'Enter') {
        e.preventDefault();
        if (currentBookmarks[selectedBookmarkIdx]) {
          window.open(currentBookmarks[selectedBookmarkIdx], '_blank');
        }
      }
      return;
    }

    switch(e.key) {
      case 'h':
      case 'ArrowLeft':
        e.preventDefault();
        if (activePane === 'tasks') setActivePane('projects');
        else if (activePane === 'context') setActivePane('tasks');
        break;
      case 'l':
      case 'ArrowRight':
        e.preventDefault();
        if (activePane === 'projects') {
          // Only navigate to tasks if project has tasks, otherwise stay in place
          if (filteredTasks.length > 0) {
            setActivePane('tasks');
            // Ensure first task is selected when entering task pane
            setSelectedTaskIdx(0);
          }
        }
        // Removed: No longer navigate to context pane from tasks
        break;
      case 'j':
      case 'ArrowDown':
        e.preventDefault();
        if (activePane === 'projects') {
          setSelectedProjectIdx(Math.min(projects.length - 1, selectedProjectIdx + 1));
        } else if (activePane === 'tasks') {
          setSelectedTaskIdx(Math.min(filteredTasks.length - 1, selectedTaskIdx + 1));
        }
        break;
      case 'k':
      case 'ArrowUp':
        e.preventDefault();
        if (activePane === 'projects') {
          setSelectedProjectIdx(Math.max(0, selectedProjectIdx - 1));
        } else if (activePane === 'tasks') {
          setSelectedTaskIdx(Math.max(0, selectedTaskIdx - 1));
        }
        break;
      case 'Enter':
        e.preventDefault();
        if (activePane === 'tasks' && selectedTask) {
          // Immediately enter context pane in edit mode
          setContextExpanded(true);
          setActivePane('context');
          setEditingContext(true);
          setContextText(selectedTask?.notes || '');
          // Focus will be handled by useEffect
        }
        break;
      case 'Escape':
        e.preventDefault();
        if (editingContext) {
          // Cancel editing and exit context pane
          setEditingContext(false);
          setContextText('');
          setContextExpanded(false);
          setActivePane('tasks');
        } else if (contextExpanded) {
          // Exit context pane back to tasks
          setContextExpanded(false);
          setActivePane('tasks');
        }
        break;
      case 'i':
        e.preventDefault();
        if (activePane === 'context' && selectedTask && !editingContext) {
          setEditingContext(true);
          setContextText(selectedTask?.notes || '');
        }
        break;
      case 'b':
        e.preventDefault();
        if (selectedTask && currentBookmarks.length > 0) {
          setBookmarksOpen(true);
          setSelectedBookmarkIdx(0);
        }
        break;
      case 'a':
        e.preventDefault();
        if (!contextExpanded && !inputMode) {
          setInputMode(true);
        }
        break;
      case 'x':
        e.preventDefault();
        if (activePane === 'tasks' && selectedTask) {
          try {
            fetch(`http://localhost:3001/api/tasks/${selectedTask.id}/toggle`, {
              method: 'PATCH',
            }).then(response => {
              if (response.ok) {
                setTasks(tasks.map(t =>
                  t.id === selectedTask.id ? { ...t, completed: !t.completed } : t
                ));
              }
            }).catch(error => {
              console.error('Failed to toggle task:', error);
              // Still update local state even if backend fails
              setTasks(tasks.map(t =>
                t.id === selectedTask.id ? { ...t, completed: !t.completed } : t
              ));
            });
          } catch (error) {
            console.error('Failed to toggle task:', error);
            setTasks(tasks.map(t =>
              t.id === selectedTask.id ? { ...t, completed: !t.completed } : t
            ));
          }
        }
        break;
      case 'd':
        e.preventDefault();
        if (activePane === 'tasks' && selectedTask) {
          setDeleteConfirmation({
            open: true,
            type: 'task',
            item: selectedTask
          });
        } else if (activePane === 'projects' && projects.length > 1) {
          setDeleteConfirmation({
            open: true,
            type: 'project',
            item: selectedProject
          });
        }
        break;
      case 's':
        e.preventDefault();
        if (!contextExpanded && !inputMode && !bookmarksOpen) {
          setTodoistModalOpen(true);
        }
        break;
      case 't':
        e.preventDefault();
        if (!contextExpanded && !inputMode && !bookmarksOpen && !deleteConfirmation.open) {
          setFontMode(fontMode === 'monospace' ? 'proportional' : 'monospace');
        }
        break;
    }
  }, [activePane, selectedProjectIdx, selectedTaskIdx, projects, tasks, inputMode, inputValue, selectedProject, filteredTasks, selectedTask, contextExpanded, editingContext, bookmarksOpen, selectedBookmarkIdx, currentBookmarks, contextText]);

  // Focus management
  useEffect(() => {
    const timer = setTimeout(() => {
      if (containerRef.current) {
        containerRef.current.focus();
        console.log('Focused container'); // Debug log
      }
    }, 100);

    return () => clearTimeout(timer);
  }, []);

  // Ensure focus when clicking anywhere in the app
  const handleContainerClick = useCallback(() => {
    if (containerRef.current) {
      containerRef.current.focus();
    }
  }, []);

  useEffect(() => {
    // Ensure we always have a valid task selection when tasks are available
    if (filteredTasks.length > 0) {
      if (selectedTaskIdx >= filteredTasks.length) {
        setSelectedTaskIdx(Math.max(0, filteredTasks.length - 1));
      }
    } else {
      // No tasks available - reset selection
      setSelectedTaskIdx(0);
    }
  }, [filteredTasks.length, selectedTaskIdx]);

  const getPriorityLabel = (priority: number) => {
    const labels: { [key: number]: string } = { 1: 'P1', 2: 'P2', 3: 'P3', 4: 'P4' };
    return labels[priority] || 'P2';
  };

  const getPriorityColor = (priority: number) => {
    const colors: { [key: number]: string } = {
      1: 'text-red-400',
      2: 'text-yellow-400',
      3: 'text-blue-400',
      4: 'text-gray-500'
    };
    return colors[priority] || 'text-gray-500';
  };

  const handleSync = async (direction: SyncDirection = syncDirection) => {
    if (!todoistToken.trim()) {
      setSyncResult({
        success: false,
        error: 'Please enter your Todoist API token'
      });
      return;
    }

    setIsSyncing(true);
    setSyncResult(null);

    try {
      // First, save the token to the backend
      const tokenResponse = await fetch('http://localhost:3001/api/config/todoist-token', {
        method: 'POST',
        headers: {
          'Content-Type': 'application/json',
        },
        body: JSON.stringify({ token: todoistToken }),
      });

      if (!tokenResponse.ok) {
        const errorData = await tokenResponse.json();
        throw new Error(errorData.error || 'Failed to save API token');
      }

      // Then perform sync based on selected direction
      const syncResponse = await fetch('http://localhost:3001/api/sync', {
        method: 'POST',
        headers: {
          'Content-Type': 'application/json',
        },
        body: JSON.stringify({
          direction,
          entityType: 'all'
        }),
      });

      const syncData = await syncResponse.json();

      if (syncResponse.ok && syncData.success) {
        setSyncResult({
          success: true,
          ...syncData
        });

        // Refresh local data for all sync directions
        await Promise.all([fetchProjects(), fetchTasks()]);
      } else {
        let errorMessage = 'Sync failed - please check your API token and try again';
        if (syncData.error && syncData.error.includes('Authentication')) {
          errorMessage = 'Invalid API token - please check your Todoist API token from Settings → Integrations → Developer';
        } else if (syncData.error) {
          errorMessage = syncData.error;
        }

        setSyncResult({
          success: false,
          error: errorMessage
        });
      }
    } catch (error) {
      setSyncResult({
        success: false,
        error: error instanceof Error ? error.message : 'Network error'
      });
    } finally {
      setIsSyncing(false);
    }
  };

  const handleSyncFromTodoist = async () => {
    const direction: SyncDirection = 'FROM_TODOIST';
    setSyncDirection(direction);
    await handleSync(direction);
  };

  const handleSyncToTodoist = async () => {
    const direction: SyncDirection = 'TO_TODOIST';
    setSyncDirection(direction);
    await handleSync(direction);
  };

  const handleBidirectionalSync = async () => {
    const direction: SyncDirection = 'BIDIRECTIONAL';
    setSyncDirection(direction);
    await handleSync(direction);
  };

  const handleDeleteTask = async (task: Task) => {
    try {
      const response = await fetch(`http://localhost:3001/api/tasks/${task.id}`, {
        method: 'DELETE',
      });

      if (response.ok) {
        setTasks(tasks.filter(t => t.id !== task.id));
        setSelectedTaskIdx(Math.max(0, selectedTaskIdx - 1));
      }
    } catch (error) {
      console.error('Failed to delete task:', error);
      // Still update local state even if backend fails
      setTasks(tasks.filter(t => t.id !== task.id));
      setSelectedTaskIdx(Math.max(0, selectedTaskIdx - 1));
    }
  };

  const handleDeleteProject = async (project: Project) => {
    if (projects.length <= 1) return; // Don't delete the last project

    try {
      const response = await fetch(`http://localhost:3001/api/projects/${project.id}`, {
        method: 'DELETE',
      });

      if (!response.ok) {
        const errorData = await response.json().catch(() => ({}));
        throw new Error((errorData as { error?: string }).error || 'Failed to delete project');
      }

      setProjects(projects.filter((_, idx) => idx !== selectedProjectIdx));
      setSelectedProjectIdx(Math.max(0, selectedProjectIdx - 1));
      setTasks(tasks.filter(t => t.projectId !== project.id));
    } catch (error) {
      console.error('Failed to delete project:', error);
    }
  };

  if (loading) {
    return (
      <div className="min-h-screen bg-gray-900 text-gray-300 font-mono flex items-center justify-center text-sm" style={{ backgroundColor: '#0f172a', color: '#d1d5db', fontFamily: 'Courier New, monospace' }}>
        <div className="text-center">
          <div className="text-lg mb-2">Loading TUIist...</div>
          <div className="text-xs text-gray-500">Connecting to backend...</div>
        </div>
      </div>
    );
  }

  return (
    <div
      ref={containerRef}
      tabIndex={0}
      onKeyDown={handleKeyDown}
      onClick={handleContainerClick}
      onFocus={() => setIsFocused(true)}
      onBlur={() => setIsFocused(false)}
      className={`min-h-screen bg-gray-900 text-gray-300 flex flex-col text-sm focus:outline-none cursor-default ${
        isFocused ? 'ring-2 ring-blue-500' : ''
      }`}
      style={{
        height: '100vh',
        backgroundColor: '#0f172a',
        color: '#d1d5db',
        fontFamily: fontMode === 'monospace' ? 'Courier New, monospace' : 'system-ui, -apple-system, sans-serif'
      }}
    >
      {/* Bookmarks Modal */}
      {bookmarksOpen && (
        <div className="absolute inset-0 bg-black/50 flex items-center justify-center z-50">
          <div className="bg-slate-800 border border-slate-600 rounded w-2/3 max-h-96 flex flex-col">
            <div className="bg-slate-700 px-3 py-2 border-b border-slate-600">
              <span className="text-xs uppercase tracking-wide text-gray-300">
                Bookmarks ({currentBookmarks.length})
              </span>
            </div>
            <div className="flex-1 overflow-y-auto">
              {currentBookmarks.map((url: string, idx: number) => (
                <div
                  key={idx}
                  className={`px-3 py-2 border-b border-slate-700 cursor-pointer ${
                    idx === selectedBookmarkIdx
                      ? 'bg-indigo-600 text-white'
                      : 'hover:bg-slate-700'
                  }`}
                >
                  <div className="flex items-center gap-2">
                    <span className="text-xs text-gray-400">🔗</span>
                    <span className="text-sm truncate">{url}</span>
                  </div>
                </div>
              ))}
            </div>
            <div className="bg-slate-700 px-3 py-1.5 border-t border-slate-600">
              <div className="flex gap-3 text-xs text-gray-400">
                <span><span className="text-gray-300">j/k</span> navigate</span>
                <span><span className="text-gray-300">Enter</span> open</span>
                <span><span className="text-gray-300">ESC</span> close</span>
              </div>
            </div>
          </div>
        </div>
      )}

      {/* Delete Confirmation Modal */}
      {deleteConfirmation.open && (
        <div className="absolute inset-0 bg-black/50 flex items-center justify-center z-50">
          <div className="bg-slate-800 border border-slate-600 rounded-lg w-96 max-w-2xl flex flex-col">
            <div className="bg-slate-700 px-4 py-3 border-b border-slate-600">
              <h2 className="text-lg font-semibold text-gray-300">CONFIRM DELETION</h2>
            </div>

            <div className="p-4">
              <div className="text-sm text-gray-300 mb-4">
                Are you sure you want to delete this {deleteConfirmation.type}?
                {deleteConfirmation.type === 'task' && deleteConfirmation.item && (
                  <div className="mt-2 p-2 bg-slate-900 rounded text-xs font-mono">
                    "{(deleteConfirmation.item as Task).text}"
                  </div>
                )}
                {deleteConfirmation.type === 'project' && deleteConfirmation.item && (
                  <div className="mt-2 p-2 bg-slate-900 rounded text-xs font-mono">
                    "{(deleteConfirmation.item as Project).name}"
                  </div>
                )}
              </div>

              <div className="text-xs text-gray-500 mb-4">
                This action cannot be undone.
              </div>
            </div>

            <div className="bg-slate-700 px-4 py-3 border-t border-slate-600 flex justify-end gap-3">
              <button
                onClick={() => setDeleteConfirmation({ open: false, type: 'task', item: null })}
                className="px-4 py-2 text-sm bg-slate-600 hover:bg-slate-500 text-gray-300 rounded transition-colors"
              >
                Cancel
              </button>
              <button
                onClick={() => {
                  if (deleteConfirmation.type === 'task' && deleteConfirmation.item) {
                    handleDeleteTask(deleteConfirmation.item as Task);
                  } else if (deleteConfirmation.type === 'project' && deleteConfirmation.item) {
                    handleDeleteProject(deleteConfirmation.item as Project);
                  }
                  setDeleteConfirmation({ open: false, type: 'task', item: null });
                }}
                className="px-4 py-2 text-sm bg-red-600 hover:bg-red-500 text-white rounded transition-colors"
              >
                Delete
              </button>
            </div>
          </div>
        </div>
      )}

      {/* Todoist Integration Modal */}
      {todoistModalOpen && (
        <div
          className="absolute inset-0 bg-black/50 flex items-center justify-center z-50"
          onClick={() => setTodoistModalOpen(false)}
        >
          <div
            className="bg-slate-800 border border-slate-600 rounded-lg w-2/3 max-w-2xl flex flex-col"
            onClick={(e) => e.stopPropagation()}
          >
            <div className="bg-slate-700 px-4 py-3 border-b border-slate-600">
              <h2 className="text-lg font-semibold text-gray-300">TODOIST INTEGRATION</h2>
            </div>

            <div className="p-4 space-y-4">
              {/* API Token Input */}
              <div className="space-y-2">
                <label className="block text-sm font-medium text-gray-400">
                  Todoist API Token
                </label>
                <input
                  type="password"
                  value={todoistToken}
                  onChange={(e) => setTodoistToken(e.target.value)}
                  className="w-full bg-slate-900 text-white px-3 py-2 border border-slate-600 rounded focus:outline-none focus:ring-2 focus:ring-blue-500"
                  placeholder="Enter your Todoist API token..."
                />
                <p className="text-xs text-gray-500">
                  Get your token from: <span className="text-blue-400">Settings → Integrations → Developer → API Token</span>
                </p>
              </div>

              {/* Sync Result Display */}
              {syncResult && (
                <div className={`p-3 rounded border ${
                  syncResult.success
                    ? 'bg-green-900/20 border-green-600 text-green-300'
                    : 'bg-red-900/20 border-red-600 text-red-300'
                }`}>
                  <div className="text-sm">
                    {syncResult.success ? '✅ Sync Successful!' : '❌ Sync Failed'}
                  </div>
                  {syncResult.summary && (
                    <div className="text-xs mt-1 space-y-1">
                      <div>Total: {syncResult.summary.total}</div>
                      <div>Created: {syncResult.summary.created}</div>
                      <div>Updated: {syncResult.summary.updated}</div>
                      <div>Errors: {syncResult.summary.errors}</div>
                    </div>
                  )}
                  {syncResult.error && (
                    <div className="text-xs mt-1 text-red-400">
                      {syncResult.error}
                    </div>
                  )}
                </div>
              )}

              {/* Real-time Sync Toggle */}
              <div className="space-y-2">
                <label className="flex items-center space-x-2 text-sm">
                  <input
                    type="checkbox"
                    checked={realTimeSync}
                    onChange={(e) => setRealTimeSync(e.target.checked)}
                    className="text-blue-500"
                  />
                  <span className="text-gray-300">Enable Real-time Sync</span>
                  <span className="text-xs text-gray-500">
                    {wsConnected ? '🟢 Connected' : '🔴 Disconnected'}
                  </span>
                </label>
                <p className="text-xs text-gray-500">
                  Automatically sync changes in real-time with Todoist
                </p>
              </div>

              {/* Sync Direction Selection */}
              <div className="space-y-2">
                <label className="block text-sm font-medium text-gray-400">
                  Manual Sync Direction {!realTimeSync && '(Required)'}
                </label>
                <div className="space-y-2">
                  <label className="flex items-center space-x-2 text-xs">
                    <input
                      type="radio"
                      name="syncDirection"
                      value="FROM_TODOIST"
                      checked={syncDirection === 'FROM_TODOIST'}
                      onChange={(e) => setSyncDirection(e.target.value)}
                      className="text-blue-500"
                    />
                    <span className="text-gray-300">From Todoist</span>
                    <span className="text-gray-500">- Download projects and tasks to local</span>
                  </label>
                  <label className="flex items-center space-x-2 text-xs">
                    <input
                      type="radio"
                      name="syncDirection"
                      value="TO_TODOIST"
                      checked={syncDirection === 'TO_TODOIST'}
                      onChange={(e) => setSyncDirection(e.target.value)}
                      className="text-blue-500"
                    />
                    <span className="text-gray-300">To Todoist</span>
                    <span className="text-gray-500">- Upload local changes to Todoist</span>
                  </label>
                  <label className="flex items-center space-x-2 text-xs">
                    <input
                      type="radio"
                      name="syncDirection"
                      value="BIDIRECTIONAL"
                      checked={syncDirection === 'BIDIRECTIONAL'}
                      onChange={(e) => setSyncDirection(e.target.value)}
                      className="text-blue-500"
                    />
                    <span className="text-gray-300">Bidirectional</span>
                    <span className="text-gray-500">- Upload local changes, then download updates</span>
                  </label>
                </div>
              </div>

              {/* Features List */}
              <div className="space-y-2">
                <h3 className="text-sm font-medium text-gray-400">Features:</h3>
                <ul className="text-xs text-gray-500 space-y-1">
                  <li>• Sync projects and tasks from Todoist</li>
                  <li>• Upload local changes to Todoist</li>
                  <li>• Bidirectional sync support</li>
                  <li>• Real-time automatic sync</li>
                  <li>• Import task descriptions as notes</li>
                  <li>• Preserve priority levels</li>
                </ul>
              </div>
            </div>

            {/* Modal Footer */}
            <div className="bg-slate-700 px-4 py-3 border-t border-slate-600 flex justify-between items-center">
              <div className="flex gap-3 text-xs text-gray-400">
                <span><span className="text-gray-300">ESC</span> close</span>
              </div>
              <div className="flex gap-3">
                <button
                  onClick={() => setTodoistModalOpen(false)}
                  className="px-4 py-2 text-sm bg-slate-600 hover:bg-slate-500 text-gray-300 rounded transition-colors"
                >
                  Close
                </button>
                <button
                  onClick={handleSync}
                  disabled={!todoistToken.trim() || isSyncing || realTimeSync}
                  className={`px-4 py-2 text-sm rounded transition-colors ${
                    !todoistToken.trim() || isSyncing || realTimeSync
                      ? 'bg-slate-600 text-gray-500 cursor-not-allowed'
                      : 'bg-blue-600 hover:bg-blue-500 text-white'
                  }`}
                >
                  {isSyncing
                    ? 'Syncing...'
                    : realTimeSync
                      ? 'Real-time Sync Active'
                      : syncDirection === 'FROM_TODOIST'
                        ? 'Sync from Todoist'
                        : syncDirection === 'TO_TODOIST'
                          ? 'Sync to Todoist'
                          : 'Bidirectional Sync'
                  }
                </button>
              </div>
            </div>
          </div>
        </div>
      )}

      {/* Header with view toggle */}
      <div className="bg-slate-800 border-b border-slate-700 px-3 py-2 flex items-center justify-between">
        <div className="flex items-center gap-4">
          <span className="text-sm font-semibold text-gray-300">TUIist</span>
          <div className="flex items-center gap-2">
            <button
              onClick={() => setViewMode('classic')}
              className={`px-3 py-1 text-xs rounded transition-colors ${
                viewMode === 'classic'
                  ? 'bg-indigo-600 text-white'
                  : 'bg-slate-700 text-gray-400 hover:bg-slate-600'
              }`}
            >
              Classic
            </button>
            <button
              onClick={() => setViewMode('outliner')}
              className={`px-3 py-1 text-xs rounded transition-colors ${
                viewMode === 'outliner'
                  ? 'bg-indigo-600 text-white'
                  : 'bg-slate-700 text-gray-400 hover:bg-slate-600'
              }`}
            >
              Outliner
            </button>
          </div>
        </div>
        <div className="text-xs text-gray-500">
          {viewMode === 'classic' ? 'Classic View' : 'Outliner View'}
        </div>
      </div>

      {/* Main content */}
      <div className="flex-1 flex overflow-hidden">
        {/* Projects pane */}
        <div className="w-64 border-r border-slate-700 flex flex-col">
          <div className="bg-slate-800 px-3 py-1.5 border-b border-slate-700">
            <span className="text-xs uppercase tracking-wide text-gray-400">Projects</span>
          </div>
          <div className="flex-1 overflow-y-auto">
            {projects.map((project, idx) => (
              <div
                key={project.id}
                className={`px-3 py-1.5 border-b border-slate-800 cursor-pointer ${
                  idx === selectedProjectIdx
                    ? activePane === 'projects'
                      ? 'bg-indigo-600 text-white'
                      : 'bg-slate-700/50'
                    : 'hover:bg-slate-800'
                }`}
                onClick={() => setSelectedProjectIdx(idx)}
              >
                <div className="flex items-center gap-2">
                  <span className={`text-${project.color}-400 text-xs`}>●</span>
                  <span className="flex-1">{project.name}</span>
                  <span className="text-xs text-gray-500">
                    {tasks.filter(t => t.projectId === project.id).length}
                  </span>
                </div>
              </div>
            ))}
            {inputMode && activePane === 'projects' && (
              <div className="px-3 py-1.5 border-b border-slate-800 bg-slate-800">
                <input
                  ref={inputRef}
                  type="text"
                  value={inputValue}
                  onChange={(e) => setInputValue(e.target.value)}
                  className="w-full bg-slate-900 text-white px-2 py-1 outline-none border border-slate-600"
                  placeholder="New project..."
                />
              </div>
            )}
          </div>
        </div>

        {/* Content Area - Classic vs Outliner View */}
        <div className="flex-1 flex flex-col">
          {viewMode === 'classic' ? (
            /* Classic View */
            <>
              {/* Tasks pane */}
              <div className={`${contextExpanded ? 'hidden' : 'flex-1'} border-b border-slate-700 flex flex-col`}>
                <div className="bg-slate-800 px-3 py-1.5 border-b border-slate-700">
                  <span className="text-xs uppercase tracking-wide text-gray-400">
                    {selectedProject?.name || 'Tasks'}
                  </span>
                </div>
                <div className="flex-1 overflow-y-auto">
                  {filteredTasks.map((task, idx) => (
                    <div
                      key={task.id}
                      className={`px-3 py-1.5 border-b border-slate-800 cursor-pointer ${
                        idx === selectedTaskIdx
                          ? activePane === 'tasks'
                            ? 'bg-indigo-600 text-white'
                            : 'bg-slate-700/50'
                          : 'hover:bg-slate-800'
                      }`}
                      onClick={() => setSelectedTaskIdx(idx)}
                    >
                      <div className="flex items-center gap-2">
                        <span className={`text-xs ${task.completed ? 'text-green-500' : 'text-gray-400'}`}>
                          {task.completed ? '✓' : '○'}
                        </span>
                        <span className={`flex-1 ${task.completed ? 'line-through text-gray-500' : ''}`}>
                          {task.text}
                        </span>
                        <span className={`text-xs ${getPriorityColor(task.priority)}`}>
                          {getPriorityLabel(task.priority)}
                        </span>
                      </div>
                    </div>
                  ))}
                  {inputMode && activePane === 'tasks' && (
                    <div className="px-3 py-1.5 border-b border-slate-800 bg-slate-800">
                      <input
                        ref={inputRef}
                        type="text"
                        value={inputValue}
                        onChange={(e) => setInputValue(e.target.value)}
                        className="w-full bg-slate-900 text-white px-2 py-1 outline-none border border-slate-600"
                        placeholder="New task..."
                      />
                    </div>
                  )}
                  {filteredTasks.length === 0 && !inputMode && (
                    <div className="px-3 py-8 text-center text-gray-600 text-xs">
                      No tasks. Press 'a' to add one.
                    </div>
                  )}
                </div>
              </div>

              {/* Context pane - Simplified for classic view */}
              <div className={`${contextExpanded ? 'flex-1' : 'h-40'} flex flex-col border-t border-slate-700`}>
                <div className="bg-slate-800 px-3 py-1.5 border-b border-slate-700">
                  <span className="text-xs uppercase tracking-wide text-gray-400">Notes</span>
                </div>
                <div className={`flex-1 overflow-y-auto px-3 py-2 ${
                  activePane === 'context' ? 'bg-slate-800' : 'bg-slate-900'
                }`}>
                  {selectedTask ? (
                    <div className="h-full flex flex-col">
                      {/* Task header */}
                      <div className="mb-3 pb-2 border-b border-slate-700">
                        <div className="text-xs text-gray-500 mb-1">Task:</div>
                        <div className="text-sm text-gray-300">{selectedTask.text}</div>
                      </div>

                      {/* Always editing interface */}
                      <div className="flex-1 flex flex-col">
                        <div className="text-xs text-gray-500 mb-2">
                          Notes (ESC to exit, Ctrl+Enter to save):
                        </div>
                        <textarea
                          ref={contextRef}
                          value={contextText}
                          onChange={(e) => setContextText(e.target.value)}
                          onBlur={handleSaveContext}
                          className="flex-1 w-full bg-slate-900 text-gray-300 px-2 py-1 outline-none border border-slate-600 resize-none text-sm"
                          placeholder="Add notes about this task..."
                          autoFocus
                        />
                      </div>
                    </div>
                  ) : (
                    <div className="text-gray-600 text-sm">
                      Select a task to edit notes
                    </div>
                  )}
                </div>
              </div>
            </>
          ) : (
            /* Outliner View */
            <OutlinerView
              projects={projects}
              tasks={tasks}
              setTasks={setTasks}
              selectedProject={selectedProject}
              selectedProjectIdx={selectedProjectIdx}
              selectedTaskIdx={selectedTaskIdx}
              setSelectedProjectIdx={setSelectedProjectIdx}
              setSelectedTaskIdx={setSelectedTaskIdx}
              activePane={activePane}
              setActivePane={setActivePane}
              contextExpanded={contextExpanded}
              selectedTask={selectedTask}
              editingContext={editingContext}
              contextText={contextText}
              setContextText={setContextText}
              handleSaveContext={handleSaveContext}
              contextRef={contextRef}
              getPriorityLabel={getPriorityLabel}
              getPriorityColor={getPriorityColor}
              inputMode={inputMode}
              inputValue={inputValue}
              setInputValue={setInputValue}
              inputRef={inputRef}
              formatText={formatText}
            />
          )}
        </div>
      </div>

      {/* Footer */}
      <div className="bg-slate-800 border-t border-slate-700 px-3 py-1">
        <div className="flex gap-3 text-xs text-gray-500">
          <span><span className="text-gray-400">Enter</span> edit notes</span>
          <span><span className="text-gray-400">b</span> bookmarks</span>
          <span><span className="text-gray-400">a</span> add</span>
          <span><span className="text-gray-400">x</span> toggle</span>
          <span><span className="text-gray-400">d</span> delete</span>
          <span><span className="text-gray-400">s</span> Todoist sync</span>
          <span><span className="text-gray-400">t</span> font toggle</span>
          <span><span className="text-gray-400">ESC</span> exit editor</span>
        </div>
      </div>
    </div>
  );
};

export default TUITaskManager;<|MERGE_RESOLUTION|>--- conflicted
+++ resolved
@@ -155,10 +155,6 @@
   const createProjectDragEndHandler = (projectId: string) => (event: DragEndEvent) => {
     const { active, over } = event;
 
-<<<<<<< HEAD
-    if (!over || active.id === over.id) {
-      return;
-=======
     if (over && active.id !== over.id) {
       const oldIndex = filteredTasks.findIndex((task) => task.id === active.id);
       const newIndex = filteredTasks.findIndex((task) => task.id === over.id);
@@ -178,7 +174,6 @@
         });
         setTasks(newTasks);
       }
->>>>>>> dca7924d
     }
 
     setTasks(prevTasks => {
